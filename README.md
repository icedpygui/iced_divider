--- conflicted
+++ resolved
@@ -1,28 +1,2 @@
 # iced_divider
-<<<<<<< HEAD
-An Iced widget used to change the size of adjacent containers using the mouse
-=======
-An Iced widget used to change the size of adjacent containers using the mouse horizontally or vertically.
->>>>>>> bcecbbb1
-
-<div align="center">
-  
-https://github.com/user-attachments/assets/43cf43e9-42b5-4fb3-b02d-f9548f4ee705
-
-</div>
-
-## Easy to Use
-
-* Using a stack, place the dividers(s) over your containers.
-* Use the value of the divider to place the handle over the edge of the container.
-* Resize the containers using the return message when the handle is moved.
-* The message routine is simple, see examples, and is esssentially the same for all situations.
-* Make a table easily, you have full control of the content and styling.
-<<<<<<< HEAD
-* Tables can have headers or footers, no restrictions.
-
-## Future enhancement
-* Vertical resizing
-=======
-* Tables can have headers or footers, no restrictions.
->>>>>>> bcecbbb1
+An Iced widget  used to change the size of adjacent containers using the mouse