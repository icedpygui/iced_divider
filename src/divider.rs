//! Display an interactive selector of a single value from a range of values to resize containers.
use iced::border::{Border, Radius};
use iced::event::{self, Event};
use iced::advanced::layout;
use iced::{mouse, Background};
use iced::advanced::renderer;
use iced::touch;
use iced::advanced::widget::tree::{self, Tree};
use iced::{
    self, Color, Element, Length, Point,
    Rectangle, Size, Theme,
};
use iced::advanced::{Clipboard, Layout, Shell, Widget};
use std::ops::RangeInclusive;

/// Dividers let users resize an by moving the divider handle..
///
/// # Example
/// ```no_run
/// # mod iced { pub mod widget { pub use iced_widget::*; } pub use iced_widget::Renderer; pub use iced_widget::core::*; }
/// # pub type Element<'a, Message> = iced_widget::core::Element<'a, Message, iced_widget::Theme, iced_widget::Renderer>;
/// #
/// use iced::widget::divider;
///
/// struct State {
///     column_widths: [f32; 2],
///     divider_values: Vec<f32>,
///     range: RangeInclusive<f32>,
/// }
///
/// #[derive(Debug, Clone)]
/// enum Message {
///     DividerChanged((usize, f32)),
/// }
///
/// fn view(state: &State) -> Element<'_, Message> {
///     let mut dividers: Vec<Element<Message>> = vec![];
///     let mut item_row: Vec<Element<Message>> = vec![];
///
///     for (i, width) in self.column_widths.iter().enumerate() {
///         // Add whatever container you want.
///         item_row.push(container(
///                         text(self.column_widths[i].to_string())
///                             .width(Fill)
///                             .align_x(Horizontal::Center))
///                         .width(*width)
///                         .style(move|theme| container::bordered_box(theme))
///                         .into());
///
///         // In this case, we don't want one at the end.
///         if i < self.column_widths.len()-1 {
///                         dividers.push(divider(
///                             i,
///                             self.divider_values[i],
///                             self.range.clone(),
///                             Message::DividerChange,
///                         )
///                         .into());
///         }
///     };
///
///     // Put the items into a row
///     let rw: Element<Message> = 
///         row(item_row)
///             .width(self.divider_width)
///             .into();
///     // Insert the row at the beginning so that the dividers are on top
///     // You could add a space in the row and let the dividers be on the
///     // bottom but then you'll have to play around with the stating values
///     // of the dividers so that they can be seen, not difficult just much
///     // easier to let them stay on top.
///     dividers.insert(0, rw);
///     // put them in a stack
///     let stk = stack(dividers);
///     // Center everything in the window
///     center(stk).into()
/// }
///
/// fn update(state: &mut State, message: Message) {
///     match message {
///         Message::DividerChange((index, value)) => {
///            // Adjust the left side
///            if index == 0 {
///                self.column_widths[index] = value;
///            } else {
///                self.column_widths[index] = value - self.divider_values[index-1];
///            }
///            // Adjust the right side
///            if index == self.divider_values.len()-1 {
///                self.column_widths[index+1] = self.divider_width - value;
///            } else {
///                self.column_widths[index+1] = self.divider_values[index+1] - value;
///            }
///        }
///            self.divider_values[index] = value;
///     }
/// }
/// ```

pub fn divider<'a, Message, Theme>(
    index: usize,
    value: f32,
    range: std::ops::RangeInclusive<f32>,
    handle_width: f32,
    handle_height: f32,
    on_change: impl Fn((usize, f32)) -> Message + 'a,
) -> Divider<'a, Message, Theme>
where
    Message: Clone,
    Theme: Catalog + 'a,
{
    Divider::new(
            index, 
            value,
            range, 
            handle_width, 
            handle_height, 
            on_change)
}


#[allow(missing_debug_implementations)]
pub struct Divider<'a, Message, Theme = iced::Theme>
where
    Theme: Catalog,
{
    index: usize,
    value: f32,
    range: RangeInclusive<f32>,
    handle_width: f32,
    handle_height: f32,
    step: f32,
    on_change: Box<dyn Fn((usize, f32)) -> Message + 'a>,
    on_release: Option<Message>,
    width: Length,
    height: Length,
    direction: Direction,
    class: Theme::Class<'a>,
}

impl<'a, Message, Theme> Divider<'a, Message, Theme>
where
    Message: Clone,
    Theme: Catalog,
{
    /// The default height of a [`Divider`].
    pub const DEFAULT_HEIGHT: f32 = 21.0;

    /// Creates a new [`Divider`].
    ///
    /// It expects:
    ///   * the index of the divider, used as an id
    ///   * the current value of the [`Divider`]
    ///   * an inclusive range of possible values
    ///   * a function that will be called when the [`Divider`] is dragged.
    ///     It receives the new value of the [`Divider`] and must produce a
    ///     `Message`.
    pub fn new<F>(
        index: usize,
        value: f32,
        range: RangeInclusive<f32>,
        handle_width: f32,
        handle_height: f32, 
        on_change: F) 
        -> Self
    where
        F: 'a + Fn((usize, f32)) -> Message,
    {
        let value = if value >= *range.start() {
            value
        } else {
            *range.start()
        };

        let value = if value <= *range.end() {
            value
        } else {
            *range.end()
        };

        Divider {
            index,
            value,
            range,
            handle_width,
            handle_height,
            step: 1.0,
            on_change: Box::new(on_change),
            on_release: None,
            width: Length::Fill,
            height: Length::Fill,
            direction: Direction::Horizontal,
            class: Theme::default(),
        }
    }

    /// Sets the release message of the [`Divider`].
    /// This is called when the mouse is released from the Divider.
    ///
    /// Typically, the user's interaction with the Divider is finished when this message is produced.
    /// This is useful if you need to spawn a long-running task from the Divider's result, where
    /// the default on_change message could create too many events.
    pub fn on_release(mut self, on_release: Message) -> Self {
        self.on_release = Some(on_release);
        self
    }
    /// Sets the width of the [`Divider`] which usually spans the entire width of the items.
    /// If shorter that the entire width, could act as a max width.
    pub fn width(mut self, width: impl Into<Length>) -> Self {
        self.width = width.into();
        self
    }

    /// Sets the height of the [`Divider`].
    pub fn height(mut self, height: impl Into<Length>) -> Self {
        self.height = height.into();
        self
    }

    /// Sets the step size of the [`Divider`].
    pub fn step(mut self, step: f32) -> Self {
        self.step = step;
        self
    }

    /// Sets the direction of the [`Divided`].
    pub fn direction(mut self, direction: Direction) -> Self {
        self.direction = direction;
        self
    }

    /// Sets the style of the [`Divider`].
    #[must_use]
    pub fn style(mut self, style: impl Fn(&Theme, Status) -> Style + 'a) -> Self
    where
        Theme::Class<'a>: From<StyleFn<'a, Theme>>,
    {
        self.class = (Box::new(style) as StyleFn<'a, Theme>).into();
        self
    }

    /// Sets the style class of the [`Divider`].
    #[must_use]
    pub fn class(mut self, class: impl Into<Theme::Class<'a>>) -> Self {
        self.class = class.into();
        self
    }
}

impl<'a, Message, Theme, Renderer> Widget<Message, Theme, Renderer>
    for Divider<'a, Message, Theme>
where
    Message: Clone,
    Theme: Catalog,
    Renderer: iced::advanced::Renderer,
{
    fn tag(&self) -> tree::Tag {
        tree::Tag::of::<State>()
    }

    fn state(&self) -> tree::State {
        tree::State::new(State::default())
    }

    fn size(&self) -> Size<Length> {
        Size {
            width: self.width,
            height: Length::Shrink,
        }
    }

    fn layout(
        &self,
        _tree: &mut Tree,
        _renderer: &Renderer,
        limits: &layout::Limits,
    ) -> layout::Node {
        layout::atomic(limits, self.width, self.height)
    }

    fn on_event(
        &mut self,
        tree: &mut Tree,
        event: Event,
        layout: Layout<'_>,
        cursor: mouse::Cursor,
        _renderer: &Renderer,
        _clipboard: &mut dyn Clipboard,
        shell: &mut Shell<'_, Message>,
        _viewport: &Rectangle,
    ) -> event::Status {
        let state = tree.state.downcast_mut::<State>();
        let value: f64 = self.value.clone().into();
        let is_dragging = state.is_dragging;

        let locate = |cursor_position: Point| -> Option<f32> {
            let bounds = layout.bounds();
            match self.direction {
                Direction::Horizontal => {
                    let new_value = if cursor_position.x <= bounds.x {
                        Some(*self.range.start())
                    } else if cursor_position.x >= bounds.x + bounds.width {
                        Some(*self.range.end())
                    } else {
                        let step = self.step;

                        let start = *self.range.start();
                        let end = *self.range.end();

                        let percent = f32::from(cursor_position.x - bounds.x)
                            / f32::from(bounds.width);

                        let steps = (percent * (end - start) / step ).round();
                        let value = steps * step + start;

                        Some(value.min(end))
                    };

                    new_value
                },
                Direction::Vertical => {
                    let new_value = if cursor_position.y <= bounds.y {
                        Some(*self.range.start())
                    } else if cursor_position.y >= bounds.y + bounds.height {
                        Some(*self.range.end())
                    } else {
                        let step = self.step;

                        let start = *self.range.start();
                        let end = *self.range.end();

                        let percent = f32::from(cursor_position.y - bounds.y)
                            / f32::from(bounds.height);

                        let steps = (percent * (end - start) / step ).round();
                        let value = steps * step + start;

                        Some(value.min(end))
                    };

                    new_value
                },
            }
        };
        
        let change = |new_value: f32| {
            if (self.value - new_value).abs() > f32::EPSILON {
                shell.publish((self.on_change)((self.index, new_value)));

                self.value = new_value;
            }
        };
        
        match event {
            Event::Mouse(mouse::Event::ButtonPressed(mouse::Button::Left))
            | Event::Touch(touch::Event::FingerPressed { .. }) => {
                let bounds = layout.bounds();
                let mut handle_bounds = layout.bounds();
                
                match self.direction {
                    Direction::Horizontal => {
                        handle_bounds.x = bounds.x + value as f32;
                        handle_bounds.width = self.handle_width;
                        handle_bounds.height = self.handle_height;
                    },
                    Direction::Vertical => {
                        handle_bounds.y = bounds.y + value as f32;
                        handle_bounds.width = self.handle_width;
                        handle_bounds.height = self.handle_height;
                    },
                }
                
                if let Some(cursor_position) =
                    cursor.position_over(handle_bounds)
                {
                    let _ = locate(cursor_position).map(change);
                    state.is_dragging = true;
                
                    return event::Status::Captured;
                }
            }
            Event::Mouse(mouse::Event::ButtonReleased(mouse::Button::Left))
            | Event::Touch(touch::Event::FingerLifted { .. })
            | Event::Touch(touch::Event::FingerLost { .. }) => {
                if is_dragging {
                    if let Some(on_release) = self.on_release.clone() {
                        shell.publish(on_release);
                    }
                    state.is_dragging = false;

                    return event::Status::Captured;
                }
            }
            Event::Mouse(mouse::Event::CursorMoved { .. })
            | Event::Touch(touch::Event::FingerMoved { .. }) => {
                if is_dragging {
                    let _ = cursor.position().and_then(locate).map(change);

                    return event::Status::Captured;
                }
            }
            _ => {}
        }

        event::Status::Ignored
    }

    fn draw(
        &self,
        tree: &Tree,
        renderer: &mut Renderer,
        theme: &Theme,
        _style: &renderer::Style,
        layout: Layout<'_>,
        cursor: mouse::Cursor,
        _viewport: &Rectangle,
    ) {
        let state = tree.state.downcast_ref::<State>();
        let bounds = layout.bounds();
        let is_mouse_over = cursor.is_over(bounds);
        
        let status = if state.is_dragging {
            Status::Dragged
        } else if is_mouse_over {
            Status::Hovered
        } else {
            Status::Active
        };

        let style = theme.style(&self.class, status);
        
        let value = self.value;
        let (range_start, range_end) = {
            let (start, end) = self.range.clone().into_inner();

            (start, end)
        };

        let offset = if range_start >= range_end {
            0.0
        } else {
            match self.direction {
                Direction::Horizontal => {
                    bounds.width * (value - range_start)
                    / (range_end - range_start)
                },
                Direction::Vertical => {
                    (bounds.height - self.handle_height) * (value - range_start)
                        / (range_end - range_start)
                },
            }
            
        };

        match self.direction {
            Direction::Horizontal => {
                renderer.fill_quad(
                    renderer::Quad {
                        bounds: Rectangle {
                            x: bounds.x + offset,
                            y: bounds.y,
                            width: self.handle_width,
                            height: self.handle_height,
                        },
                        border: Border {
                            radius: style.border_radius,
                            width: style.border_width,
                            color: style.border_color,
                        },
                        ..renderer::Quad::default()
                    },
                    style.background,
                );
            },
            Direction::Vertical => {
                renderer.fill_quad(
                    renderer::Quad {
                        bounds: Rectangle {
                            x: bounds.x,
                            y: bounds.y + offset,
                            width: self.handle_width,
                            height: self.handle_height,
                        },
                        border: Border {
                            radius: style.border_radius,
                            width: style.border_width,
                            color: style.border_color,
                        },
                        ..renderer::Quad::default()
                    },
                    style.background,
                );
            },
        }

        
    }

    fn mouse_interaction(
        &self,
        tree: &Tree,
        layout: Layout<'_>,
        cursor: mouse::Cursor,
        _viewport: &Rectangle,
        _renderer: &Renderer,
    ) -> mouse::Interaction {
        let state = tree.state.downcast_ref::<State>();
<<<<<<< HEAD
        let handle_bounds =  {
            let value: f64 = self.value.clone().into();
            let bounds = layout.bounds();
            let mut handle_bounds = layout.bounds();
            handle_bounds.x = bounds.x + value as f32;
            handle_bounds.width = self.handle_width;
            handle_bounds
=======
        let bounds = layout.bounds();
        let handle_bounds = match self.direction {
            Direction::Horizontal => {
                let value: f64 = self.value.clone().into();
                let mut handle_bounds = layout.bounds();
                handle_bounds.x = bounds.x + value as f32;
                handle_bounds.width = self.handle_width;
                handle_bounds.height = self.handle_height;
                handle_bounds
            },
            Direction::Vertical => {
                let value: f64 = self.value.clone().into();
                let mut handle_bounds = layout.bounds();
                handle_bounds.y = bounds.y + value as f32;
                handle_bounds.width = self.handle_width;
                handle_bounds.height = self.handle_height;
                handle_bounds
            },
>>>>>>> bcecbbb1
        };
        
        let is_mouse_over = cursor.is_over(handle_bounds);

        if state.is_dragging || is_mouse_over{
            match self.direction {
                Direction::Horizontal => mouse::Interaction::ResizingHorizontally,
                Direction::Vertical => mouse::Interaction::ResizingVertically,
            }
        } else {
            mouse::Interaction::default()
        }
    }
}

impl<'a, Message, Theme, Renderer> From<Divider<'a, Message, Theme>>
    for Element<'a, Message, Theme, Renderer>
where
    Message: Clone + 'a,
    Theme: Catalog + 'a,
    Renderer: iced::advanced::Renderer + 'a,
{
    fn from(
        divider: Divider<'a, Message, Theme>,
    ) -> Element<'a, Message, Theme, Renderer> {
        Element::new(divider)
    }
}

/// The direction of [`Scrollable`].
#[derive(Debug, Clone, Copy, PartialEq, Default)]
pub enum Direction {
    /// Horizontal resizing
    #[default]
    Horizontal,
    /// Vertical resizing
    Vertical,
}

#[derive(Debug, Clone, Copy, PartialEq, Eq, Default)]
struct State {
    is_dragging: bool,
}

/// The possible status of a [`Divider`].
#[derive(Debug, Clone, Copy, PartialEq, Eq)]
pub enum Status {
    /// The [`Divider`] can be interacted with.
    Active,
    /// The [`Divider`] is being hovered.
    Hovered,
    /// The [`Divider`] is being dragged.
    Dragged,
}

/// The appearance of a Divider.
#[derive(Debug, Clone, Copy, PartialEq)]
pub struct Style {
    /// The [`Background`] of the handle.
    pub background: Background,
    /// The border width of the handle.
    pub border_width: f32,
    /// The border [`Color`] of the handle.
    pub border_color: Color,
    /// The border [`Radius`] of the handle.
    pub border_radius: Radius,
}

/// The theme catalog of a [`Divider`].
pub trait Catalog: Sized {
    /// The item class of the [`Catalog`].
    type Class<'a>;

    /// The default class produced by the [`Catalog`].
    fn default<'a>() -> Self::Class<'a>;

    /// The [`Style`] of a class with the given status.
    fn style(&self, class: &Self::Class<'_>, status: Status) -> Style;
}

/// A styling function for a [`Divider`].
pub type StyleFn<'a, Theme> = Box<dyn Fn(&Theme, Status) -> Style + 'a>;

impl Catalog for Theme {
    type Class<'a> = StyleFn<'a, Self>;

    fn default<'a>() -> Self::Class<'a> {
        Box::new(primary)
    }

    fn style(&self, class: &Self::Class<'_>, status: Status) -> Style {
        class(self, status)
    }
}

/// The default style of a [`Divider`].
pub fn primary(theme: &Theme, status: Status) -> Style {
    let palette = theme.extended_palette();

    let color = match status {
        Status::Active => palette.primary.strong.color,
        Status::Hovered => palette.primary.base.color,
        Status::Dragged => palette.primary.strong.color,
    };

    Style {
        background: color.into(),
        border_color: Color::TRANSPARENT,
        border_width: 0.0,
        border_radius: 0.0.into()
    }
}

pub fn transparent(theme: &Theme, status: Status) -> Style {
    let mut style = primary(theme, status);
    style.background = Color::TRANSPARENT.into();
    style
}<|MERGE_RESOLUTION|>--- conflicted
+++ resolved
@@ -4,7 +4,7 @@
 use iced::advanced::layout;
 use iced::{mouse, Background};
 use iced::advanced::renderer;
-use iced::touch;
+use iced::touch;e editor
 use iced::advanced::widget::tree::{self, Tree};
 use iced::{
     self, Color, Element, Length, Point,
@@ -505,15 +505,6 @@
         _renderer: &Renderer,
     ) -> mouse::Interaction {
         let state = tree.state.downcast_ref::<State>();
-<<<<<<< HEAD
-        let handle_bounds =  {
-            let value: f64 = self.value.clone().into();
-            let bounds = layout.bounds();
-            let mut handle_bounds = layout.bounds();
-            handle_bounds.x = bounds.x + value as f32;
-            handle_bounds.width = self.handle_width;
-            handle_bounds
-=======
         let bounds = layout.bounds();
         let handle_bounds = match self.direction {
             Direction::Horizontal => {
@@ -532,7 +523,6 @@
                 handle_bounds.height = self.handle_height;
                 handle_bounds
             },
->>>>>>> bcecbbb1
         };
         
         let is_mouse_over = cursor.is_over(handle_bounds);
